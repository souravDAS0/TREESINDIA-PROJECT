package controllers

import (
	"net/http"
	"strings"
	"treesindia/database"
	"treesindia/models"
	"treesindia/services"
	"treesindia/utils"
	"treesindia/views"

	"github.com/gin-gonic/gin"
	"gorm.io/gorm"
)

// UserController handles user-related operations
type UserController struct {
	db                *gorm.DB
	validationHelper  *utils.ValidationHelper
	cloudinaryService *services.CloudinaryService
	otpService       *services.OTPService
}

// NewUserController creates a new user controller
func NewUserController() *UserController {
	cloudinaryService, err := services.NewCloudinaryService()
	if err != nil {
		// Log error but continue - Cloudinary is optional for basic functionality
		cloudinaryService = nil
	}

	return &UserController{
		db:                database.GetDB(),
		validationHelper:  utils.NewValidationHelper(),
		cloudinaryService: cloudinaryService,
		otpService:       services.NewOTPService(),
	}
}

// ProfileUpdateRequest represents the request for updating user profile
type ProfileUpdateRequest struct {
	Name   string  `json:"name" binding:"required,min=2,max=100"`
	Email  *string `json:"email" binding:"omitempty,email"`
	Gender string  `json:"gender" binding:"omitempty,oneof=male female other prefer_not_to_say"`
}

// NotificationSettingsRequest represents the request for updating notification settings
type NotificationSettingsRequest struct {
	EmailNotifications bool `json:"email_notifications"`
	SMSNotifications   bool `json:"sms_notifications"`
	PushNotifications  bool `json:"push_notifications"`
	MarketingEmails    bool `json:"marketing_emails"`
	BookingReminders   bool `json:"booking_reminders"`
	ServiceUpdates     bool `json:"service_updates"`
}

// RequestDeleteOTPRequest represents OTP request for account deletion
type RequestDeleteOTPRequest struct {
	OTP string `json:"otp" binding:"required,len=6"`
}

// GetUserProfile godoc
// @Summary Get user profile
// @Description Get detailed user profile information including wallet, subscription, and role application status
// @Tags Users
// @Accept json
// @Produce json
// @Security BearerAuth
// @Success 200 {object} models.Response "User profile retrieved successfully"
// @Failure 401 {object} models.Response "Unauthorized"
// @Failure 404 {object} models.Response "User not found"
// @Router /users/profile [get]
func (uc *UserController) GetUserProfile(c *gin.Context) {
	userID := c.GetUint("user_id")

	// Get user with only necessary related data
	var user models.User
	if err := uc.db.Preload("UserNotificationSettings").
		Preload("Subscription").
		First(&user, userID).Error; err != nil {
		if err == gorm.ErrRecordNotFound {
			c.JSON(http.StatusNotFound, views.CreateErrorResponse("User not found", "User does not exist"))
			return
		}
		c.JSON(http.StatusInternalServerError, views.CreateErrorResponse("Database error", err.Error()))
		return
	}

	// Prepare optimized response data
	responseData := gin.H{
		// Basic Information
		"id":            user.ID,
		"name":          user.Name,
		"email":         user.Email,
		"phone":         user.Phone,
		"user_type":     user.UserType,
		"avatar":        user.Avatar,
		"gender":        user.Gender,
		"is_active":     user.IsActive,
		"created_at":    user.CreatedAt,
		"updated_at":    user.UpdatedAt,
		"last_login_at": user.LastLoginAt,

		// Wallet Information
		"wallet": gin.H{
			"balance": user.WalletBalance,
		},

		// Role Application Information
		"role_application": gin.H{
			"status":           user.RoleApplicationStatus,
			"application_date": user.ApplicationDate,
			"approval_date":    user.ApprovalDate,
		},
	}

	// Add notification settings if they exist
	if user.UserNotificationSettings != nil && user.UserNotificationSettings.ID != 0 {
		responseData["notification_settings"] = gin.H{
			"email_notifications": user.UserNotificationSettings.EmailNotifications,
			"sms_notifications":   user.UserNotificationSettings.SMSNotifications,
			"push_notifications":  user.UserNotificationSettings.PushNotifications,
			"marketing_emails":    user.UserNotificationSettings.MarketingEmails,
			"booking_reminders":   user.UserNotificationSettings.BookingReminders,
			"service_updates":     user.UserNotificationSettings.ServiceUpdates,
		}
	}

	// Add simplified subscription information
	if user.Subscription != nil {
		responseData["subscription"] = gin.H{
			"start_date": user.Subscription.StartDate,
			"end_date":   user.Subscription.EndDate,
			"status":     user.Subscription.Status,
		}
	} else {
		responseData["subscription"] = gin.H{
			"start_date": nil,
			"end_date":   nil,
			"status":     "inactive",
		}
	}

	c.JSON(http.StatusOK, views.CreateSuccessResponse("User profile retrieved successfully", responseData))
}

// UpdateUserProfile godoc
// @Summary Update user profile
// @Description Update user profile information
// @Tags Users
// @Accept json
// @Produce json
// @Security BearerAuth
// @Param request body ProfileUpdateRequest true "Profile update request"
// @Success 200 {object} models.Response "Profile updated successfully"
// @Failure 400 {object} models.Response "Invalid request data"
// @Failure 401 {object} models.Response "Unauthorized"
// @Failure 409 {object} models.Response "Email already exists"
// @Failure 500 {object} models.Response "Internal server error"
// @Router /users/profile [put]
func (uc *UserController) UpdateUserProfile(c *gin.Context) {
	userID := c.GetUint("user_id")
	var req ProfileUpdateRequest

	if err := c.ShouldBindJSON(&req); err != nil {
		c.JSON(http.StatusBadRequest, views.CreateErrorResponse("Invalid request data", err.Error()))
		return
	}

	// Get current user
	var user models.User
	if err := uc.db.First(&user, userID).Error; err != nil {
		if err == gorm.ErrRecordNotFound {
			c.JSON(http.StatusNotFound, views.CreateErrorResponse("User not found", "User does not exist"))
			return
		}
		c.JSON(http.StatusInternalServerError, views.CreateErrorResponse("Database error", err.Error()))
		return
	}

	// Check email uniqueness if email is being updated
	if req.Email != nil && *req.Email != "" {
		if user.Email == nil || *user.Email != *req.Email {
			var existingUser models.User
			if err := uc.db.Where("email = ? AND id != ?", *req.Email, userID).First(&existingUser).Error; err == nil {
				c.JSON(http.StatusConflict, views.CreateErrorResponse("Email already exists", "This email is already registered"))
				return
			}
		}
	}

	// Update user fields
	updates := make(map[string]interface{})
	updates["name"] = req.Name
	updates["gender"] = req.Gender

	if req.Email != nil {
		updates["email"] = req.Email
	}

	// Update user
	if err := uc.db.Model(&user).Updates(updates).Error; err != nil {
		c.JSON(http.StatusInternalServerError, views.CreateErrorResponse("Failed to update profile", err.Error()))
		return
	}

	c.JSON(http.StatusOK, views.CreateSuccessResponse("Profile updated successfully", gin.H{
		"name":   user.Name,
		"email":  user.Email,
		"gender": user.Gender,
	}))
}

// UploadAvatar godoc
// @Summary Upload user avatar
// @Description Upload or update user profile picture
// @Tags Users
// @Accept multipart/form-data
// @Produce json
// @Security BearerAuth
// @Param avatar formData file true "Profile picture (max 5MB)"
// @Success 200 {object} models.Response "Avatar uploaded successfully"
// @Failure 400 {object} models.Response "Invalid file or request"
// @Failure 401 {object} models.Response "Unauthorized"
// @Failure 500 {object} models.Response "Upload failed"
// @Router /users/upload-avatar [post]
func (uc *UserController) UploadAvatar(c *gin.Context) {
	userID := c.GetUint("user_id")

	// Check if Cloudinary service is available
	if uc.cloudinaryService == nil {
		c.JSON(http.StatusInternalServerError, views.CreateErrorResponse("File upload service unavailable", "Avatar upload is currently disabled"))
		return
	}

	// Get uploaded file
	file, err := c.FormFile("avatar")
	if err != nil {
		c.JSON(http.StatusBadRequest, views.CreateErrorResponse("No file uploaded", "Please select an image file"))
		return
	}

	// Validate file size (5MB limit)
	if file.Size > 5*1024*1024 {
		c.JSON(http.StatusBadRequest, views.CreateErrorResponse("File too large", "File size must be less than 5MB"))
		return
	}

	// Validate file type
	contentType := file.Header.Get("Content-Type")
	if !strings.HasPrefix(contentType, "image/") {
		c.JSON(http.StatusBadRequest, views.CreateErrorResponse("Invalid file type", "Please upload an image file"))
		return
	}

	// Get current user
	var user models.User
	if err := uc.db.First(&user, userID).Error; err != nil {
		if err == gorm.ErrRecordNotFound {
			c.JSON(http.StatusNotFound, views.CreateErrorResponse("User not found", "User does not exist"))
			return
		}
		c.JSON(http.StatusInternalServerError, views.CreateErrorResponse("Database error", err.Error()))
		return
	}

	// Upload to Cloudinary
	avatarURL, err := uc.cloudinaryService.UploadImage(file, "avatars")
	if err != nil {
		c.JSON(http.StatusInternalServerError, views.CreateErrorResponse("Upload failed", "Failed to upload image"))
		return
	}

	// Update user avatar
	if err := uc.db.Model(&user).Update("avatar", avatarURL).Error; err != nil {
		c.JSON(http.StatusInternalServerError, views.CreateErrorResponse("Failed to update avatar", err.Error()))
		return
	}

	c.JSON(http.StatusOK, views.CreateSuccessResponse("Avatar uploaded successfully", gin.H{
		"avatar_url": avatarURL,
	}))
}

// GetNotificationSettings godoc
// @Summary Get user notification settings
// @Description Get user notification preferences
// @Tags Users
// @Accept json
// @Produce json
// @Security BearerAuth
// @Success 200 {object} models.Response "Notification settings retrieved successfully"
// @Failure 401 {object} models.Response "Unauthorized"
// @Router /users/notifications [get]
func (uc *UserController) GetNotificationSettings(c *gin.Context) {
	userID := c.GetUint("user_id")

	var settings models.UserNotificationSettings
	if err := uc.db.Where("user_id = ?", userID).First(&settings).Error; err != nil {
		if err == gorm.ErrRecordNotFound {
			// Create default settings if they don't exist
			settings = models.UserNotificationSettings{
				UserID:             userID,
				EmailNotifications: true,
				SMSNotifications:   true,
				PushNotifications:  true,
				MarketingEmails:    false,
				BookingReminders:   true,
				ServiceUpdates:     true,
			}
			if err := uc.db.Create(&settings).Error; err != nil {
				c.JSON(http.StatusInternalServerError, views.CreateErrorResponse("Failed to create notification settings", err.Error()))
				return
			}
		} else {
			c.JSON(http.StatusInternalServerError, views.CreateErrorResponse("Database error", err.Error()))
			return
		}
	}

	// Return clean notification settings data
	settingsData := gin.H{
		"email_notifications": settings.EmailNotifications,
		"sms_notifications":   settings.SMSNotifications,
		"push_notifications":  settings.PushNotifications,
		"marketing_emails":    settings.MarketingEmails,
		"booking_reminders":   settings.BookingReminders,
		"service_updates":     settings.ServiceUpdates,
	}

	c.JSON(http.StatusOK, views.CreateSuccessResponse("Notification settings retrieved successfully", settingsData))
}

// UpdateNotificationSettings godoc
// @Summary Update user notification settings
// @Description Update user notification preferences
// @Tags Users
// @Accept json
// @Produce json
// @Security BearerAuth
// @Param request body NotificationSettingsRequest true "Notification settings request"
// @Success 200 {object} models.Response "Notification settings updated successfully"
// @Failure 400 {object} models.Response "Invalid request data"
// @Failure 401 {object} models.Response "Unauthorized"
// @Failure 500 {object} models.Response "Update failed"
// @Router /users/notifications [put]
func (uc *UserController) UpdateNotificationSettings(c *gin.Context) {
	userID := c.GetUint("user_id")
	var req NotificationSettingsRequest

	if err := c.ShouldBindJSON(&req); err != nil {
		c.JSON(http.StatusBadRequest, views.CreateErrorResponse("Invalid request data", err.Error()))
		return
	}

	var settings models.UserNotificationSettings
	if err := uc.db.Where("user_id = ?", userID).First(&settings).Error; err != nil {
		if err == gorm.ErrRecordNotFound {
			// Create new settings
			settings = models.UserNotificationSettings{
				UserID:             userID,
				EmailNotifications: req.EmailNotifications,
				SMSNotifications:   req.SMSNotifications,
				PushNotifications:  req.PushNotifications,
				MarketingEmails:    req.MarketingEmails,
				BookingReminders:   req.BookingReminders,
				ServiceUpdates:     req.ServiceUpdates,
			}
			if err := uc.db.Create(&settings).Error; err != nil {
				c.JSON(http.StatusInternalServerError, views.CreateErrorResponse("Failed to create notification settings", err.Error()))
				return
			}
		} else {
			c.JSON(http.StatusInternalServerError, views.CreateErrorResponse("Database error", err.Error()))
			return
		}
	} else {
		// Update existing settings
		updates := map[string]interface{}{
			"email_notifications": req.EmailNotifications,
			"sms_notifications":   req.SMSNotifications,
			"push_notifications":  req.PushNotifications,
			"marketing_emails":    req.MarketingEmails,
			"booking_reminders":   req.BookingReminders,
			"service_updates":     req.ServiceUpdates,
		}

		if err := uc.db.Model(&settings).Updates(updates).Error; err != nil {
			c.JSON(http.StatusInternalServerError, views.CreateErrorResponse("Failed to update notification settings", err.Error()))
			return
		}
	}

	// Return clean notification settings data
	settingsData := gin.H{
		"email_notifications": settings.EmailNotifications,
		"sms_notifications":   settings.SMSNotifications,
		"push_notifications":  settings.PushNotifications,
		"marketing_emails":    settings.MarketingEmails,
		"booking_reminders":   settings.BookingReminders,
		"service_updates":     settings.ServiceUpdates,
	}

	c.JSON(http.StatusOK, views.CreateSuccessResponse("Notification settings updated successfully", settingsData))
}

// RequestDeleteOTP godoc
// @Summary Request OTP for account deletion
// @Description Send OTP to user's phone for account deletion verification
// @Tags Users
// @Accept json
// @Produce json
// @Security BearerAuth
// @Param request body RequestDeleteOTPRequest true "OTP request"
// @Success 200 {object} models.Response "OTP sent successfully"
// @Failure 400 {object} models.Response "Invalid request data"
// @Failure 401 {object} models.Response "Unauthorized"
// @Failure 500 {object} models.Response "Internal server error"
// @Router /users/request-delete-otp [post]
func (uc *UserController) RequestDeleteOTP(c *gin.Context) {
	userID := c.GetUint("user_id")

	// Get current user
	var user models.User
	if err := uc.db.First(&user, userID).Error; err != nil {
		if err == gorm.ErrRecordNotFound {
			c.JSON(http.StatusNotFound, views.CreateErrorResponse("User not found", "User does not exist"))
			return
		}
		c.JSON(http.StatusInternalServerError, views.CreateErrorResponse("Database error", err.Error()))
		return
	}

<<<<<<< HEAD
	// Generate and send OTP via 2Factor API
	_, err := uc.otpService.SendOTP(user.Phone, "account_deletion")
	if err != nil {
		// Log the error but don't expose internal details to client
		c.JSON(http.StatusInternalServerError, views.CreateErrorResponse("Failed to send OTP", "Please try again later"))
		return
	}
	
=======
	// TODO: Integrate with SMS service (Twilio) later
	// For now, just return success as OTP is hardcoded to "000000"

>>>>>>> 7b7de81b
	c.JSON(http.StatusOK, views.CreateSuccessResponse("OTP sent successfully", gin.H{
		"message": "OTP has been sent to your registered phone number",
		"phone":   user.Phone, // Return masked phone number for user confirmation
		"expires_in": 300, // 5 minutes (300 seconds)
	}))
}

// DeleteAccount godoc
// @Summary Delete user account
// @Description Permanently delete the authenticated user's account after OTP verification
// @Tags Users
// @Accept json
// @Produce json
// @Security BearerAuth
// @Param request body RequestDeleteOTPRequest true "OTP verification request"
// @Success 200 {object} models.Response "Account deleted successfully"
// @Failure 400 {object} models.Response "Invalid OTP or request data"
// @Failure 401 {object} models.Response "Unauthorized"
// @Failure 500 {object} models.Response "Internal server error"
// @Router /users/account [delete]
func (uc *UserController) DeleteAccount(c *gin.Context) {
	userID := c.GetUint("user_id")
	var req RequestDeleteOTPRequest

	if err := c.ShouldBindJSON(&req); err != nil {
		c.JSON(http.StatusBadRequest, views.CreateErrorResponse("Invalid request data", err.Error()))
		return
	}

	// Get current user
	var user models.User
	if err := uc.db.First(&user, userID).Error; err != nil {
		if err == gorm.ErrRecordNotFound {
			c.JSON(http.StatusNotFound, views.CreateErrorResponse("User not found", "User does not exist"))
			return
		}
		c.JSON(http.StatusInternalServerError, views.CreateErrorResponse("Database error", err.Error()))
		return
	}

	// Verify OTP using OTP service
	valid, err := uc.otpService.VerifyOTP(user.Phone, req.OTP, "account_deletion")
	if err != nil || !valid {
		errorMessage := "OTP is incorrect"
		if err != nil {
			// Provide more specific error messages
			if strings.Contains(err.Error(), "expired") {
				errorMessage = "OTP has expired. Please request a new one"
			} else if strings.Contains(err.Error(), "not found") {
				errorMessage = "No valid OTP found. Please request a new one"
			} else if strings.Contains(err.Error(), "too many") {
				errorMessage = "Too many failed attempts. Please request a new OTP"
			}
		}
		c.JSON(http.StatusBadRequest, views.CreateErrorResponse("Invalid OTP", errorMessage))
		return
	}

	// Start a transaction to ensure all deletions are atomic
	tx := uc.db.Begin()
	if tx.Error != nil {
		c.JSON(http.StatusInternalServerError, views.CreateErrorResponse("Failed to start transaction", tx.Error.Error()))
		return
	}

	// Delete all related data in the correct order to avoid foreign key constraint violations

	// 1. Delete chat messages where user is the sender
	if err := tx.Unscoped().Where("sender_id = ?", userID).Delete(&models.ChatMessage{}).Error; err != nil {
		tx.Rollback()
		c.JSON(http.StatusInternalServerError, views.CreateErrorResponse("Failed to delete chat messages", err.Error()))
		return
	}

	// 2. Delete chat rooms associated with user's bookings, properties, or worker inquiries
	// First, get all bookings, properties, and worker inquiries for this user
	var bookingIDs []uint
	if err := tx.Model(&models.Booking{}).Where("user_id = ?", userID).Pluck("id", &bookingIDs).Error; err != nil {
		tx.Rollback()
		c.JSON(http.StatusInternalServerError, views.CreateErrorResponse("Failed to get user bookings", err.Error()))
		return
	}

	var propertyIDs []uint
	if err := tx.Model(&models.Property{}).Where("user_id = ?", userID).Pluck("id", &propertyIDs).Error; err != nil {
		tx.Rollback()
		c.JSON(http.StatusInternalServerError, views.CreateErrorResponse("Failed to get user properties", err.Error()))
		return
	}

	var workerInquiryIDs []uint
	if err := tx.Model(&models.WorkerInquiry{}).Where("user_id = ?", userID).Pluck("id", &workerInquiryIDs).Error; err != nil {
		tx.Rollback()
		c.JSON(http.StatusInternalServerError, views.CreateErrorResponse("Failed to get user worker inquiries", err.Error()))
		return
	}

	// Delete chat rooms associated with these entities
	if len(bookingIDs) > 0 {
		if err := tx.Unscoped().Where("booking_id IN ?", bookingIDs).Delete(&models.ChatRoom{}).Error; err != nil {
			tx.Rollback()
			c.JSON(http.StatusInternalServerError, views.CreateErrorResponse("Failed to delete chat rooms for bookings", err.Error()))
			return
		}
	}

	if len(propertyIDs) > 0 {
		if err := tx.Unscoped().Where("property_id IN ?", propertyIDs).Delete(&models.ChatRoom{}).Error; err != nil {
			tx.Rollback()
			c.JSON(http.StatusInternalServerError, views.CreateErrorResponse("Failed to delete chat rooms for properties", err.Error()))
			return
		}
	}

	if len(workerInquiryIDs) > 0 {
		if err := tx.Unscoped().Where("worker_inquiry_id IN ?", workerInquiryIDs).Delete(&models.ChatRoom{}).Error; err != nil {
			tx.Rollback()
			c.JSON(http.StatusInternalServerError, views.CreateErrorResponse("Failed to delete chat rooms for worker inquiries", err.Error()))
			return
		}
	}

	// 3. Delete payments
	if err := tx.Unscoped().Where("user_id = ?", userID).Delete(&models.Payment{}).Error; err != nil {
		tx.Rollback()
		c.JSON(http.StatusInternalServerError, views.CreateErrorResponse("Failed to delete payments", err.Error()))
		return
	}

	// 4. Delete bookings
	if err := tx.Unscoped().Where("user_id = ?", userID).Delete(&models.Booking{}).Error; err != nil {
		tx.Rollback()
		c.JSON(http.StatusInternalServerError, views.CreateErrorResponse("Failed to delete bookings", err.Error()))
		return
	}

	// 5. Delete worker inquiries
	if err := tx.Unscoped().Where("user_id = ?", userID).Delete(&models.WorkerInquiry{}).Error; err != nil {
		tx.Rollback()
		c.JSON(http.StatusInternalServerError, views.CreateErrorResponse("Failed to delete worker inquiries", err.Error()))
		return
	}

	// 6. Delete properties
	if err := tx.Unscoped().Where("user_id = ?", userID).Delete(&models.Property{}).Error; err != nil {
		tx.Rollback()
		c.JSON(http.StatusInternalServerError, views.CreateErrorResponse("Failed to delete properties", err.Error()))
		return
	}

	// 7. Delete addresses
	if err := tx.Unscoped().Where("user_id = ?", userID).Delete(&models.Address{}).Error; err != nil {
		tx.Rollback()
		c.JSON(http.StatusInternalServerError, views.CreateErrorResponse("Failed to delete addresses", err.Error()))
		return
	}

	// 8. Delete user documents
	if err := tx.Unscoped().Where("user_id = ?", userID).Delete(&models.UserDocument{}).Error; err != nil {
		tx.Rollback()
		c.JSON(http.StatusInternalServerError, views.CreateErrorResponse("Failed to delete user documents", err.Error()))
		return
	}

	// 9. Delete user skills
	if err := tx.Unscoped().Where("user_id = ?", userID).Delete(&models.UserSkill{}).Error; err != nil {
		tx.Rollback()
		c.JSON(http.StatusInternalServerError, views.CreateErrorResponse("Failed to delete user skills", err.Error()))
		return
	}

	// 10. Delete subscription warnings
	if err := tx.Unscoped().Where("user_id = ?", userID).Delete(&models.SubscriptionWarning{}).Error; err != nil {
		tx.Rollback()
		c.JSON(http.StatusInternalServerError, views.CreateErrorResponse("Failed to delete subscription warnings", err.Error()))
		return
	}

	// 11. Delete user subscriptions
	if err := tx.Unscoped().Where("user_id = ?", userID).Delete(&models.UserSubscription{}).Error; err != nil {
		tx.Rollback()
		c.JSON(http.StatusInternalServerError, views.CreateErrorResponse("Failed to delete user subscriptions", err.Error()))
		return
	}

	// 12. Delete user notification settings
	if err := tx.Unscoped().Where("user_id = ?", userID).Delete(&models.UserNotificationSettings{}).Error; err != nil {
		tx.Rollback()
		c.JSON(http.StatusInternalServerError, views.CreateErrorResponse("Failed to delete notification settings", err.Error()))
		return
	}

	// 13. Delete role applications
	if err := tx.Unscoped().Where("user_id = ?", userID).Delete(&models.RoleApplication{}).Error; err != nil {
		tx.Rollback()
		c.JSON(http.StatusInternalServerError, views.CreateErrorResponse("Failed to delete role applications", err.Error()))
		return
	}

	// 14. Delete locations
	if err := tx.Unscoped().Where("user_id = ?", userID).Delete(&models.Location{}).Error; err != nil {
		tx.Rollback()
		c.JSON(http.StatusInternalServerError, views.CreateErrorResponse("Failed to delete locations", err.Error()))
		return
	}

	// 15. Delete worker record if exists
	if err := tx.Unscoped().Where("user_id = ?", userID).Delete(&models.Worker{}).Error; err != nil {
		tx.Rollback()
		c.JSON(http.StatusInternalServerError, views.CreateErrorResponse("Failed to delete worker record", err.Error()))
		return
	}

	// Finally, delete the user account
	if err := tx.Unscoped().Delete(&user).Error; err != nil {
		tx.Rollback()
		c.JSON(http.StatusInternalServerError, views.CreateErrorResponse("Failed to delete account", err.Error()))
		return
	}

	// Commit the transaction
	if err := tx.Commit().Error; err != nil {
		c.JSON(http.StatusInternalServerError, views.CreateErrorResponse("Failed to commit transaction", err.Error()))
		return
	}

	c.JSON(http.StatusOK, views.CreateSuccessResponse("Account deleted successfully", gin.H{
		"message": "Your account and all associated data have been permanently deleted",
	}))
}<|MERGE_RESOLUTION|>--- conflicted
+++ resolved
@@ -431,7 +431,6 @@
 		return
 	}
 
-<<<<<<< HEAD
 	// Generate and send OTP via 2Factor API
 	_, err := uc.otpService.SendOTP(user.Phone, "account_deletion")
 	if err != nil {
@@ -440,11 +439,6 @@
 		return
 	}
 	
-=======
-	// TODO: Integrate with SMS service (Twilio) later
-	// For now, just return success as OTP is hardcoded to "000000"
-
->>>>>>> 7b7de81b
 	c.JSON(http.StatusOK, views.CreateSuccessResponse("OTP sent successfully", gin.H{
 		"message": "OTP has been sent to your registered phone number",
 		"phone":   user.Phone, // Return masked phone number for user confirmation
